apply plugin: "java"
apply plugin: "groovy"

dependencies {

    compile resolveProject(":container")

    compile("io.netty:netty-transport-rxtx:$nettyVersion") {
        exclude group: "org.rxtx"
    }
    compile "io.netty:netty-codec:$nettyVersion"
    compile "io.netty:netty-codec-http:$nettyVersion"
    compile "com.neuronrobotics:nrjavaserial:$nrjavaserialVersion"

    compile "com.luckycatlabs:SunriseSunsetCalculator:$sunriseSunsetCalculatorVersion"
    compile("org.quartz-scheduler:quartz:$quartzVersion") {
        exclude group: "c3p0"
    }

    compile("com.github.calimero:calimero-core:$calimeroVersion") {
        // Libraries should not depend on a logging implementation and/or alpha versions!
        exclude group: "org.slf4j"
    }

    compile ("com.github.calimero:calimero-tools:$calimeroVersion") {
        // Libraries should not depend on a logging implementation and/or alpha versions!
        exclude group: "org.slf4j"
    }

    compile "net.sf.saxon:Saxon-HE:$saxonHEVersion"
<<<<<<< HEAD

    //IKEA Tradfri agent dependencies
    compile "org.eclipse.californium:californium-core:$californiumCoreVersion"
    compile "org.eclipse.californium:scandium:$californiumScandiumVersion"

=======
    
    compile "org.openremote:or-zwave:3.4-SNAPSHOT"                        
>>>>>>> 95dc1145
}

jar {
    archivesBaseName = "openremote-${project.name}"
}<|MERGE_RESOLUTION|>--- conflicted
+++ resolved
@@ -28,16 +28,12 @@
     }
 
     compile "net.sf.saxon:Saxon-HE:$saxonHEVersion"
-<<<<<<< HEAD
 
     //IKEA Tradfri agent dependencies
     compile "org.eclipse.californium:californium-core:$californiumCoreVersion"
     compile "org.eclipse.californium:scandium:$californiumScandiumVersion"
-
-=======
     
     compile "org.openremote:or-zwave:3.4-SNAPSHOT"                        
->>>>>>> 95dc1145
 }
 
 jar {
