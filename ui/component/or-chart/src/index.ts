--- conflicted
+++ resolved
@@ -395,14 +395,10 @@
             this._dialog = new MDCDialog(this._dialogElem);
 
             this.assetAttributes.map((attr, index) => {
-<<<<<<< HEAD
                 const meta = {name: "color", value: this.colors[index]};
                 if(attr.meta){
                     attr.meta.push(meta);
                 }
-=======
-                attr.meta?.push({name: "color", value: this.colors[index]});
->>>>>>> ed8a351a
                 this.usedColors = [...this.usedColors, this.colors[index]];
             });
         }
@@ -691,17 +687,11 @@
             if(this.activeAsset){
                 const attr = Util.getAssetAttribute(this.activeAsset, elm.value);
                 if(attr){
-<<<<<<< HEAD
                     const color = this.colors.filter(color => this.usedColors.indexOf( color ) < 0)[0]
                     const meta = {name: "color", value: color};
                     if(attr.meta){
                         attr.meta.push(meta);
                     }
-=======
-                    const color = this.colors.filter(color => this.usedColors.indexOf(color) < 0)[0];
-
-                    attr.meta?.push({name: "color", value: color});
->>>>>>> ed8a351a
                     this.usedColors = [...this.usedColors, color];
                     this.assets = [...this.assets, this.activeAsset];
                     this.assetAttributes = [...this.assetAttributes, attr];
@@ -788,11 +778,7 @@
             const bgColor = Util.getMetaValue('color', attribute, undefined);
             const dataset: ChartDataSets = {
                 data: valuepoints,
-<<<<<<< HEAD
                 label: this.assets[index]!.name +" "+ Util.getAttributeLabel(attribute, undefined),
-=======
-                label: this.assets[index].name + " " + Util.getAttributeLabel(attribute, undefined),
->>>>>>> ed8a351a
                 borderColor: bgColor,
                 pointRadius: 2,
                 backgroundColor: bgColor,
@@ -811,11 +797,7 @@
             const bgColor = Util.getMetaValue('color', attribute, undefined);
             const dataset: ChartDataSets = {
                 data: valuepoints,
-<<<<<<< HEAD
                 label: this.assets[index]!.name +" "+ Util.getAttributeLabel(attribute, undefined)+" "+i18next.t("predicted"),
-=======
-                label: this.assets[index].name + " " + Util.getAttributeLabel(attribute, undefined) + " " + i18next.t("predicted"),
->>>>>>> ed8a351a
                 borderColor: bgColor,
                 borderDash: [2, 4],
                 pointRadius: 2,
@@ -833,11 +815,7 @@
                 const bgColor = Util.getMetaValue('color', attribute, undefined);
                 const dataset: ChartDataSets = {
                     data: valuepoints,
-<<<<<<< HEAD
                     label: this.assets[index]!.name +" "+ Util.getAttributeLabel(attribute, undefined)+" "+i18next.t("compare"),
-=======
-                    label: this.assets[index].name + " " + Util.getAttributeLabel(attribute, undefined) + " " + i18next.t("compare"),
->>>>>>> ed8a351a
                     borderColor: Util.getMetaValue('color', attribute, undefined),
                     borderDash: [10, 10],
                     pointRadius: 2,
@@ -852,11 +830,7 @@
                 const bgColor = Util.getMetaValue('color', attribute, undefined);
                 const dataset: ChartDataSets = {
                     data: valuepoints,
-<<<<<<< HEAD
                     label: this.assets[index]!.name +" "+ Util.getAttributeLabel(attribute, undefined)+" "+i18next.t("compare")+" "+i18next.t("predicted"),
-=======
-                    label: this.assets[index].name + " " + Util.getAttributeLabel(attribute, undefined) + " " + i18next.t("compare") + " " + i18next.t("predicted"),
->>>>>>> ed8a351a
                     borderColor: bgColor,
                     borderDash: [2, 4],
                     pointRadius: 2,
@@ -877,7 +851,6 @@
     }
 
     protected _timestampLabel(timestamp: Date | number | undefined) {
-<<<<<<< HEAD
         let newMoment = moment(timestamp);
 
         if(this.periodCompare) {
@@ -899,25 +872,6 @@
                     newMoment = moment(timestamp).set('year', initialTimestamp.year())
                     break;
             }
-=======
-        let newMoment;
-        switch (this.interval) {
-            case DatapointInterval.HOUR:
-                newMoment = moment(timestamp);
-                break;
-            case DatapointInterval.DAY:
-                newMoment = moment(timestamp).set('day', 1);
-                break;
-            case DatapointInterval.WEEK:
-                newMoment = moment(timestamp);
-                break;
-            case DatapointInterval.MONTH:
-                newMoment = moment(timestamp);
-                break;
-            case DatapointInterval.YEAR:
-                newMoment = moment(timestamp);
-                break;
->>>>>>> ed8a351a
         }
 
         return newMoment.format();
@@ -953,7 +907,6 @@
             this._loading = false;
 
             if (response.status === 200) {
-<<<<<<< HEAD
                 data.map((datapoint:any) => {
                     if(datapoint['x']) {
                         datapoint['x'] = this._timestampLabel(datapoint['x'])
@@ -964,12 +917,6 @@
                         delete datapoint['y']
                     }
                 })
-=======
-                data.map((datapoint: any) => {
-                    datapoint['x'] = this._timestampLabel(datapoint['x']);
-                    datapoint['y'] = Math.round(datapoint['y'] * 100) / 100
-                });
->>>>>>> ed8a351a
                 return data;
             }
         }
@@ -1005,7 +952,6 @@
             this._loading = false;
             const data = response.data;
             if (response.status === 200) {
-<<<<<<< HEAD
                 data.sort((a, b) => {
                     if(a.x && b.x) {
                         return (a.x - b.x);
@@ -1023,12 +969,6 @@
                         delete datapoint['y']
                     }
                 })
-=======
-                data.map((datapoint: any) => {
-                    datapoint['x'] = this._timestampLabel(datapoint['x']);
-                    datapoint['y'] = Math.round(datapoint['y'] * 100) / 100
-                });
->>>>>>> ed8a351a
                 return data;
             }
         }
