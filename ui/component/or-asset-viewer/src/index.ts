import {customElement, html, LitElement, property, PropertyValues, TemplateResult} from "lit-element";
import "@openremote/or-icon";
import "@openremote/or-input";
import "@openremote/or-attribute-input";
import "@openremote/or-attribute-history";
import "@openremote/or-chart";
import "@openremote/or-translate";
import {translate} from "@openremote/or-translate";
import {InputType, OrInput, OrInputChangedEvent} from "@openremote/or-input";
import "@openremote/or-map";
import manager, {AssetModelUtil, subscribe, Util} from "@openremote/core";
import "@openremote/or-panel";
import {OrChartConfig, OrChartEvent} from "@openremote/or-chart";
import {HistoryConfig, OrAttributeHistory, OrAttributeHistoryEvent} from "@openremote/or-attribute-history";
import {Type as MapType, Util as MapUtil} from "@openremote/or-map";
import {
    Asset,
    AssetAttribute,
    AssetEvent,
    AssetType,
    Attribute,
    AttributeEvent,
    AttributeType,
    MetaItemType
} from "@openremote/model";
import {style} from "./style";
import i18next from "i18next";
import {styleMap} from "lit-html/directives/style-map";
import {classMap} from "lit-html/directives/class-map";

export type PanelType = "property" | "location" | "attribute" | "history" | "chart";

export interface PanelConfig {
    type?: PanelType;
    hide?: boolean;
    hideOnMobile?: boolean;
    defaults?: string[];
    include?: string[];
    exclude?: string[];
    readonly?: string[];
    panelStyles?: { [style: string]: string };
    fieldStyles?: { [field: string]: { [style: string]: string } };
}

export interface AssetViewerConfig {
    panels: {[name: string]: PanelConfig};
    viewerStyles?: { [style: string]: string };
    propertyViewProvider?: (property: string, value: any, viewerConfig: AssetViewerConfig, panelConfig: PanelConfig) => TemplateResult | undefined;
    attributeViewProvider?: (attribute: Attribute, viewerConfig: AssetViewerConfig, panelConfig: PanelConfig) => TemplateResult | undefined;
    panelViewProvider?: (attributes: AssetAttribute[], panelName: string, viewerConfig: AssetViewerConfig, panelConfig: PanelConfig) => TemplateResult | undefined;
    mapType?: MapType;
    historyConfig?: HistoryConfig;
    chartConfig?: OrChartConfig;
}

export interface ViewerConfig {
    default?: AssetViewerConfig;
    assetTypes?: { [assetType: string]: AssetViewerConfig };
    propertyViewProvider?: (property: string, value: any, viewerConfig: AssetViewerConfig, panelConfig: PanelConfig) => TemplateResult | undefined;
    attributeViewProvider?: (attribute: Attribute, viewerConfig: AssetViewerConfig, panelConfig: PanelConfig) => TemplateResult | undefined;
    panelViewProvider?: (attributes: AssetAttribute[], panelName: string, viewerConfig: AssetViewerConfig, panelConfig: PanelConfig) => TemplateResult | undefined;
    mapType?: MapType;
    historyConfig?: HistoryConfig;
}

class EventHandler {
    _callbacks: Function[];

    constructor() {
        this._callbacks = [];
    }

    startCallbacks() {
        return new Promise((resolve, reject) => {
            if (this._callbacks && this._callbacks.length > 0) {
                this._callbacks.forEach(cb => cb());
            }
            resolve();
        })

    }

    addCallback(callback: Function) {
        this._callbacks.push(callback);
    }
}
const onRenderComplete = new EventHandler();

@customElement("or-asset-viewer")
export class OrAssetViewer extends subscribe(manager)(translate(i18next)(LitElement)) {

    public static DEFAULT_MAP_TYPE = MapType.VECTOR;
    public static DEFAULT_PANEL_TYPE: PanelType = "attribute";

    public static DEFAULT_CONFIG: AssetViewerConfig = {
        viewerStyles: {

        },
        panels: {
            "info": {
                type: "property",
                hideOnMobile: true,
                panelStyles: {
                },
                fieldStyles: {
                    name: {
                        width: "60%"
                    },
                    createdOn: {
                        width: "40%",
                        paddingLeft: "20px",
                        boxSizing: "border-box"
                    }
                }
            },
            "location": {
                type: "location",
                include: ["location"],
                panelStyles: {
                },
                fieldStyles: {
                    location: {
                    }
                }
            },
            "attributes": {
                type: "attribute",
                panelStyles: {
                }
            },
            "history": {
                type: "history",
                panelStyles: {
                }
            },
            "chart": {
                type: "chart",
                hideOnMobile: true,
                panelStyles: {
                    gridColumn: "1 / -1",
                    gridRowStart: "1"
                }
            }
        }
    };

    public static DEFAULT_INFO_PROPERTIES = [
        "name",
        "createdOn",
        "type",
        "path",
        "accessPublicRead"
    ];

    static get styles() {
        return [
            style
        ];
    }

    @property({type: Object, reflect: false})
    public asset?: Asset;

    @property({type: String})
    public assetId?: string;

    @property({type: Object})
    public config?: ViewerConfig;

    @property()
    protected _loading: boolean = false;

    protected _viewerConfig?: AssetViewerConfig;
    protected _attributes?: AssetAttribute[];


    constructor() {
        super();
        window.addEventListener('resize', () => OrAssetViewer.generateGrid(this.shadowRoot));
        
        this.addEventListener(OrChartEvent.NAME,() => OrAssetViewer.generateGrid(this.shadowRoot));
        this.addEventListener(OrAttributeHistoryEvent.NAME,() => OrAssetViewer.generateGrid(this.shadowRoot));
    }

    shouldUpdate(changedProperties: PropertyValues): boolean {

        if (changedProperties.has("asset")) {
            this._viewerConfig = undefined;
            this._attributes = undefined;

            if (this.asset) {
                this._viewerConfig = this._getPanelConfig(this.asset);
                this._attributes = Util.getAssetAttributes(this.asset);
            }
        }

        return super.shouldUpdate(changedProperties);
    }

    protected render() {

        if (this._loading) {
            return html`
                <div class="msg"><or-translate value="loading"></or-translate></div>
            `;
        }

        if (!this.asset && !this.assetId) {
            return html`
                <div class="msg"><or-translate value="noAssetSelected"></or-translate></div>
            `;
        }

        if (!this.asset) {
            return html`
                <div><or-translate value="notFound"></or-translate></div>
            `;
        }

        if (!this._attributes || !this._viewerConfig) {
            return html``;
        }

        const descriptor = AssetModelUtil.getAssetDescriptor(this.asset!.type!);

        return html`
            <div id="wrapper">
                <div id="asset-header">
                    <a class="back-navigation" @click="${() => window.history.back()}">
                        <or-icon icon="chevron-left"></or-icon>
                    </a>
                    <div id="title">
                        <or-icon title="${descriptor && descriptor.type ? descriptor.type : "unset"}" style="--or-icon-fill: ${descriptor && descriptor.color ? "#" + descriptor.color : "unset"}" icon="${descriptor && descriptor.icon ? descriptor.icon : AssetType.THING.icon}"></or-icon>${this.asset.name}
                    </div>
                    <div id="created" class="mobileHidden"><or-translate value="createdOnWithDate" .options="${{ date: new Date(this.asset!.createdOn!) } as i18next.TOptions<i18next.InitOptions>}"></or-translate></div>
                </div>
                <div id="container" style="${this._viewerConfig.viewerStyles ? styleMap(this._viewerConfig.viewerStyles) : ""}">
                    ${html`${Object.entries(this._viewerConfig.panels).map(([name, panelConfig]) => {
            const panelTemplate = OrAssetViewer.getPanel(name, this.asset!, this._attributes!, this._viewerConfig!, panelConfig, this.shadowRoot);
            return panelTemplate || ``;
        })}`
            }
                </div>
            </div>
        `;
    }

    protected updated(_changedProperties: PropertyValues) {
        super.updated(_changedProperties);

        if (_changedProperties.has("assetId")) {
            this.asset = undefined;
            if (this.assetId) {
                this._loading = true;
                super.assetIds = [this.assetId];
            } else {
                super.assetIds = undefined;
            }
        }

        this.onCompleted().then(() => {
            onRenderComplete.startCallbacks().then(() => {
                OrAssetViewer.generateGrid(this.shadowRoot);
            });
        });

    }

    async onCompleted() {
        await this.updateComplete;
    }

    public static generateGrid(shadowRoot: ShadowRoot | null) {
        if (shadowRoot) {
            const grid = shadowRoot.querySelector('#container');
            if (grid) {
                const rowHeight = parseInt(window.getComputedStyle(grid).getPropertyValue('grid-auto-rows'));
                const rowGap = parseInt(window.getComputedStyle(grid).getPropertyValue('grid-row-gap'));
                const items = shadowRoot.querySelectorAll('.panel');
                if (items) {
                    items.forEach((item) => {
                        const content = item.querySelector('.panel-content-wrapper');
                        if (content) {
                            const rowSpan = Math.ceil((content.getBoundingClientRect().height + rowGap) / (rowHeight + rowGap));
                            (item as HTMLElement).style.gridRowEnd = "span " + rowSpan;
                        }
                    });
                }
            }
        }
    }

    public static getInfoProperties(config?: PanelConfig): string[] {
        let properties = config && config.include ? config.include : OrAssetViewer.DEFAULT_INFO_PROPERTIES;

        if (config && config.exclude) {
            properties = properties.filter((p) => !config.exclude!.find((excluded) => excluded === p))
        }

        return properties;
    }

    public static getPanel(name: string, asset: Asset, attributes: AssetAttribute[], viewerConfig: AssetViewerConfig, panelConfig: PanelConfig, shadowRoot: ShadowRoot | null) {
        const content = OrAssetViewer.getPanelContent(name, asset, attributes, viewerConfig, panelConfig, shadowRoot);

        if (!content) {
            return;
        }


        return html`
            <div class=${classMap({"panel": true, mobileHidden: panelConfig.hideOnMobile === true})} id="${name}-panel" style="${panelConfig && panelConfig.panelStyles ? styleMap(panelConfig.panelStyles) : ""}">
                <div class="panel-content-wrapper">
                    <div class="panel-title">
                        <or-translate value="${name}"></or-translate>
                    </div>
                    <div class="panel-content">
                        ${content}
                    </div>
                </div>
            </div>
        `;
    }

    public static getPanelContent(panelName: string, asset: Asset, attributes: AssetAttribute[], viewerConfig: AssetViewerConfig, panelConfig: PanelConfig, shadowRoot: ShadowRoot | null): TemplateResult | undefined {
        if (panelConfig.hide || attributes.length === 0) {
            return;
        }

        if (viewerConfig.panelViewProvider) {
            const template = viewerConfig.panelViewProvider(attributes, panelName, viewerConfig, panelConfig);
            if (template) {
                return template;
            }
        }

        let styles = panelConfig ? panelConfig.fieldStyles : undefined;
        const defaultAttributes = panelConfig && panelConfig.defaults ? panelConfig.defaults : undefined;
        const includedAttributes = panelConfig && panelConfig.include ? panelConfig.include : undefined;
        const excludedAttributes = panelConfig && panelConfig.exclude ? panelConfig.exclude : [];
        const attrs = attributes.filter((attr) =>
            (!includedAttributes || includedAttributes.indexOf(attr.name!) >= 0)
            && (!excludedAttributes || excludedAttributes.indexOf(attr.name!) < 0));

        let content: TemplateResult | undefined;

        if (panelConfig && panelConfig.type === "property") {
            // Special handling for info panel which only shows properties
            let properties = OrAssetViewer.getInfoProperties(panelConfig);

            if (properties.length === 0) {
                return;
            }

            content = html`
                ${properties.map((prop) => {
                let style = styles ? styles[prop!] : undefined;
                return prop === "attributes" ? `` : OrAssetViewer.getField(prop, true, style, OrAssetViewer.getPropertyTemplate(prop, (asset as { [index: string]: any })[prop], viewerConfig, panelConfig, shadowRoot));
            })}
            `;
        } else if (panelConfig && panelConfig.type === "history") {
            // Special handling for history panel which shows an attribute selector and a graph/data table of historical values
            const historyAttrs = attrs.filter((attr) => Util.getFirstMetaItem(attr, MetaItemType.STORE_DATA_POINTS.urn!));
            if (historyAttrs.length > 0) {

                const attributeChanged = (attributeName: string) => {
                    if (shadowRoot) {
                        const attributeHistory = shadowRoot.getElementById("attribute-history") as OrAttributeHistory;

                        if (attributeHistory) {

                            let attribute: AssetAttribute | undefined;

                            if (attributeName) {
                                attribute = Util.getAssetAttribute(asset, attributeName);
                            }

                            attributeHistory.attribute = attribute;
                        }
                    }
                };

                const options = historyAttrs.map((attr) => [attr.name, Util.getAttributeLabel(attr, undefined)]);
                const attrName: string = historyAttrs[0].name!;
                onRenderComplete.addCallback(() => attributeChanged(attrName));
                content = html`
                    <style>
                       or-attribute-history{
                            min-height: 70px;
                            width: 100%;
                       }
                        #history-controls {
                            flex: 0;
                            margin-bottom: 10px;
                            position: absolute;
                        }
                        
                        #history-attribute-picker {
                            flex: 0;
                            width: 200px;
                        }
                        
                        or-attribute-history {
                            --or-attribute-history-controls-margin: 0 0 20px 204px;  
                        }
                        
                        @media screen and (max-width: 2028px) {
                          #history-controls {
                                position: unset;
                                margin: 0 0 10px 0;
                          }
                          
                          or-attribute-history {
                                --or-attribute-history-controls-margin: 10px 0 0 0;  
                                --or-attribute-history-controls-margin-children: 0 20px 20px 0;
                          }
                        }
                        
                        @media screen and (max-width: 1700px) {
                            #history-controls {
                                position: unset;
                                margin: 0 auto 10px auto;
                            }
                            
                            or-attribute-history {
                                --or-attribute-history-controls-margin: 10px 0 20px 0;  
                                --or-attribute-history-controls-margin-children: 0 auto 20px auto;
                            }
                        }
                    </style>
                    <div id="history-controls">
                        <or-input id="history-attribute-picker" value="${historyAttrs[0].name}" .label="${i18next.t("attribute")}" @or-input-changed="${(evt: OrInputChangedEvent) => attributeChanged(evt.detail.value)}" .type="${InputType.SELECT}" .options="${options}"></or-input>
                    </div>        
                    <or-attribute-history id="attribute-history" .config="${viewerConfig.historyConfig}" .assetType="${asset.type}"></or-attribute-history>

                `;
            }

        } else if (panelConfig && panelConfig.type === "chart") {
            let storeDataPointAttrs = attrs.filter((attr) => Util.getFirstMetaItem(attr, MetaItemType.STORE_DATA_POINTS.urn!))
            let defaultAttrs = storeDataPointAttrs.filter((attr) => (defaultAttributes && defaultAttributes.indexOf(attr.name!) >= 0));
            let assetAttributes;

            if(defaultAttrs.length > 0){
                assetAttributes = defaultAttrs;
            } else if(storeDataPointAttrs.length > 0) {
                assetAttributes = storeDataPointAttrs;
                assetAttributes.length = 1;
            }
            const assetList:Asset[] = [];
<<<<<<< HEAD
            if(assetAttributes) {
                assetAttributes.forEach(attr => assetList.push(asset));
            }
=======
            assetAttributes?.forEach(attr => assetList.push(asset));
>>>>>>> ed8a351a
            content = html`
                <or-chart id="chart" .config="${viewerConfig.chartConfig}" .activeAsset="${asset}" .assets="${assetList ? assetList : [asset]}" .assetAttributes="${assetAttributes}"></or-chart>
            `;

        } else if (panelConfig && panelConfig.type === "location") {
            const attribute = attrs.find((attr) => attr.name === AttributeType.LOCATION.attributeName);
            if (attribute) {
                // Special handling for location panel which shows an attribute selector and a map showing the location of the attribute
                const mapType = viewerConfig.mapType || OrAssetViewer.DEFAULT_MAP_TYPE;
                const lngLat = MapUtil.getLngLat(attribute);
                const center = lngLat ? lngLat.toArray() : undefined;
                const showOnMapMeta = Util.getFirstMetaItem(attribute, MetaItemType.SHOW_ON_DASHBOARD.urn!);

                content = html`
                    <style>
                        or-map {
                            border: #e5e5e5 1px solid;
                        }
                        
                        #location-map-input {
                            padding: 20px 0 0 0;
                        }
                    </style>
                    <or-map id="location-map" class="or-map" .center="${center}" type="${mapType}">
                         <or-map-marker-asset active .asset="${asset}"></or-map-marker-asset>
                    </or-map>
                    ${attribute.name === AttributeType.LOCATION.attributeName ? html`
                        <or-input id="location-map-input" type="${InputType.SWITCH}" readonly dense .value="${showOnMapMeta ? showOnMapMeta.value : undefined}" label="${i18next.t("showOnMap")}"></or-input>
                    ` : ``}                    
                `;
            }
        } else {
            content = html`
                ${attrs.sort((attr1, attr2) => attr1.name! < attr2.name! ? -1 : attr1.name! > attr2.name! ? 1 : 0).map((attr) => {
                let style = styles ? styles[attr.name!] : undefined;
                return this.getField(attr.name!, false, style, OrAssetViewer.getAttributeTemplate(asset, attr, viewerConfig, panelConfig));
            })}
            `;
        }

        return content;
    }

    public static getPropertyTemplate(property: string, value: any, viewerConfig: AssetViewerConfig, panelConfig: PanelConfig, shadowRoot: ShadowRoot | null) {
        let type = InputType.TEXT;
        let minLength: number | undefined;
        let maxLength: number | undefined;

        if (viewerConfig.propertyViewProvider) {
            const result = viewerConfig.propertyViewProvider(property, value, viewerConfig, panelConfig);
            if (result) {
                return result;
            }
        }

        switch (property) {
            case "path":
                if (!value || !(Array.isArray(value))) {
                    return;
                }

                // Populate value when we get the response
                OrAssetViewer.getAssetNames(value as string[]).then(
                    (names) => {
                        if (shadowRoot) {
                            const pathField = shadowRoot.getElementById("property-path") as OrInput;
                            if (pathField) {
                                pathField.value = names.reverse().join(" > ");
                            }
                        }
                    }
                );
                value = i18next.t("loading");
                break;
            case "createdOn":
                type = InputType.DATETIME;
                break;
            case "accessPublicRead":
                type = InputType.CHECKBOX;
                break;
            case "name":
                minLength = 1;
                maxLength = 1023;
                break;
        }

        return html`<or-input id="property-${property}" type="${type}" .minLength="${minLength}" .maxLength="${maxLength}" dense .value="${value}" readonly label="${i18next.t(property)}"></or-input>`;
    }

    public static getAttributeTemplate(asset: Asset, attribute: AssetAttribute, viewerConfig: AssetViewerConfig, panelConfig: PanelConfig) {
        if (viewerConfig.attributeViewProvider) {
            const result = viewerConfig.attributeViewProvider(attribute, viewerConfig, panelConfig);
            if (result) {
                return result;
            }
        }

        return html`
            <or-attribute-input dense .assetType="${asset!.type}" .attribute="${attribute}" .label="${i18next.t(attribute.name!)}"></or-attribute-input>
        `;
    }

    public static getField(name: string, isProperty: boolean, styles: { [style: string]: string } | undefined, content: TemplateResult | undefined) {
        if (!content) {
            return ``;
        }

        return html`
            <div id="field-${name}" style="${styles ? styleMap(styles) : ""}" class="field ${isProperty ? "field-property" : "field-attribute"}">
                ${content}
            </div>
        `;
    }

    // TODO: Add debounce in here to minimise render calls
    onAttributeEvent(event: AttributeEvent) {
        const attrName = event.attributeState!.attributeRef!.attributeName!;

        if (this.asset && this.asset.attributes && this.asset.attributes.hasOwnProperty(attrName)) {
            if (event.attributeState!.deleted) {
                delete this.asset.attributes[attrName];
                this.asset = {...this.asset}
            }
        }
    }

    onAssetEvent(event: AssetEvent) {
        this.asset = event.asset;
        this._loading = false;
    }

    protected _getPanelConfig(asset: Asset): AssetViewerConfig {
        let config = {...OrAssetViewer.DEFAULT_CONFIG};

        if (this.config) {

            config.viewerStyles = {...config.viewerStyles};
            config.panels = {...config.panels};
            const assetConfig = this.config.assetTypes && this.config.assetTypes.hasOwnProperty(asset.type!) ? this.config.assetTypes[asset.type!] : this.config.default;

            if (assetConfig) {

                if (assetConfig.viewerStyles) {
                    Object.assign(config.viewerStyles, assetConfig.viewerStyles);
                }

                if (assetConfig.panels) {
                    Object.entries(assetConfig.panels).forEach(([name, assetPanelConfig]) => {
                        if (config.panels.hasOwnProperty(name)) {
                            const panelStyles = {...config.panels[name].panelStyles};
                            const fieldStyles = {...config.panels[name].fieldStyles};
                            config.panels[name] = Object.assign(config.panels[name], {...assetPanelConfig});
                            config.panels[name].panelStyles = Object.assign(panelStyles, assetPanelConfig.panelStyles);
                            config.panels[name].fieldStyles = Object.assign(fieldStyles, assetPanelConfig.fieldStyles);
                        } else {
                            config.panels[name] = {...assetPanelConfig};
                        }
                    });
                }

                config.attributeViewProvider = assetConfig.attributeViewProvider || this.config.attributeViewProvider;
                config.panelViewProvider = assetConfig.panelViewProvider || this.config.panelViewProvider;
                config.propertyViewProvider = assetConfig.propertyViewProvider || this.config.propertyViewProvider;
                config.mapType = assetConfig.mapType || this.config.mapType;
                config.historyConfig = assetConfig.historyConfig || this.config.historyConfig;
            }
        }
        return config;
    }

    public static async getAssetNames(ids: string[]): Promise<string[]> {
        const response = await manager.rest.api.AssetResource.queryAssets({
            select: {
                excludePath: true,
                excludeParentInfo: true,
                excludeRealm: true
            },
            ids: ids
        });

        if (response.status !== 200 || !response.data || response.data.length !== ids.length) {
            return ids;
        }

        return ids.map((id) => response.data.find((asset) => asset.id === id)!.name!);
    }
}<|MERGE_RESOLUTION|>--- conflicted
+++ resolved
@@ -448,13 +448,9 @@
                 assetAttributes.length = 1;
             }
             const assetList:Asset[] = [];
-<<<<<<< HEAD
             if(assetAttributes) {
                 assetAttributes.forEach(attr => assetList.push(asset));
             }
-=======
-            assetAttributes?.forEach(attr => assetList.push(asset));
->>>>>>> ed8a351a
             content = html`
                 <or-chart id="chart" .config="${viewerConfig.chartConfig}" .activeAsset="${asset}" .assets="${assetList ? assetList : [asset]}" .assetAttributes="${assetAttributes}"></or-chart>
             `;
